# app/modules/admin/service.py
import json
import asyncio
from datetime import datetime, timedelta, date
from typing import List, Optional, Dict, Any , Callable, Union
from fastapi import HTTPException, status ,UploadFile
from sqlalchemy import func 
from sqlalchemy.orm import Session
from decimal import Decimal
from app.shared.services.video_microservice_client import VideoMicroserviceClient
from functools import wraps
import uuid
import httpx
import os

from fastapi import APIRouter, Depends, Query, File, UploadFile, Form


from app.config.settings import settings
from .repository import AdminRepository
from .schemas import *
<<<<<<< HEAD
from app.shared.database.models import User, Location ,AdminLocationAssignment , Product ,InventoryChange
=======
from app.shared.database.models import User, Location ,AdminLocationAssignment , Product , DiscountRequest
>>>>>>> d1226dc9

class AdminService:
    """
    Servicio principal para todas las operaciones del administrador
    """
    
    def __init__(self, db: Session):
        self.db = db
        self.repository = AdminRepository(db)
        self.video_client = VideoMicroserviceClient()
    
    # ==================== AD003 & AD004: CREAR USUARIOS ====================
    
    async def create_user(
        self, 
        user_data: UserCreate, 
        admin: User
    ) -> UserResponse:
        """
        AD003: Crear usuarios vendedores en locales asignados
        AD004: Crear usuarios bodegueros en bodegas asignadas
        """
        
        # ====== VALIDACIÓN: VERIFICAR PERMISOS DE UBICACIÓN ======
        if user_data.location_id:
            can_manage = await self._can_admin_manage_location(admin.id, user_data.location_id)
            if not can_manage:
                raise HTTPException(
                    status_code=status.HTTP_403_FORBIDDEN,
                    detail=f"No tienes permisos para crear usuarios en la ubicación {user_data.location_id}"
                )
        
        # Validar que el email no existe
        existing_user = self.db.query(User)\
            .filter(User.email == user_data.email.lower()).first()
        
        if existing_user:
            raise HTTPException(
                status_code=status.HTTP_400_BAD_REQUEST,
                detail="Email ya está en uso"
            )
        
        # Validar ubicación si se especifica
        if user_data.location_id:
            location = self.db.query(Location)\
                .filter(Location.id == user_data.location_id).first()
            
            if not location:
                raise HTTPException(
                    status_code=status.HTTP_404_NOT_FOUND,
                    detail="Ubicación no encontrada"
                )
            
            # Validar que el tipo de ubicación coincida con el rol
            if user_data.role == UserRole.VENDEDOR and location.type != "local":
                raise HTTPException(
                    status_code=status.HTTP_400_BAD_REQUEST,
                    detail="Vendedores deben asignarse a locales"
                )
            elif user_data.role == UserRole.BODEGUERO and location.type != "bodega":
                raise HTTPException(
                    status_code=status.HTTP_400_BAD_REQUEST,
                    detail="Bodegueros deben asignarse a bodegas"
                )
        
        # ====== TRANSACCIÓN ÚNICA PARA CREAR USUARIO Y ASIGNACIÓN ======
        try:
            # 1. Crear usuario (SIN COMMIT AÚN)
            user_dict = user_data.dict()
            user_dict["email"] = user_dict["email"].lower()
            
            # Hashear password
            from passlib.context import CryptContext
            pwd_context = CryptContext(schemes=["bcrypt"], deprecated="auto")
            
            hashed_password = pwd_context.hash(user_dict["password"])
            user_dict["password_hash"] = hashed_password
            del user_dict["password"]
            
            db_user = User(**user_dict)
            self.db.add(db_user)
            self.db.flush()  # Obtener ID sin hacer commit aún
            
            # 2. Crear asignación en UserLocationAssignment si se especifica ubicación
            if user_data.location_id:
                from app.shared.database.models import UserLocationAssignment
                
                assignment = UserLocationAssignment(
                    user_id=db_user.id,
                    location_id=user_data.location_id,
                    role_at_location=user_data.role.value,
                    is_active=True
                )
                self.db.add(assignment)
            
            # 3. Commit de toda la transacción
            self.db.commit()
            self.db.refresh(db_user)
            
            return UserResponse(
                id=db_user.id,
                email=db_user.email,
                first_name=db_user.first_name,
                last_name=db_user.last_name,
                full_name=db_user.full_name,
                role=db_user.role,
                location_id=db_user.location_id,
                location_name=db_user.location.name if db_user.location else None,
                is_active=db_user.is_active,
                created_at=db_user.created_at
            )
            
        except Exception as e:
            # Rollback de toda la transacción si algo falla
            self.db.rollback()
            
            # Log del error específico
            print(f"Error detallado creando usuario: {e}")
            
            raise HTTPException(
                status_code=status.HTTP_500_INTERNAL_SERVER_ERROR,
                detail=f"Error creando usuario y asignación: {str(e)}"
            )

    async def _validate_location_access(
        self, 
        admin: User, 
        location_id: int, 
        action: str = "gestionar"
    ) -> Location:
        """
        Validar acceso a ubicación específica
        
        Returns:
            Location: La ubicación validada
        """
        if not location_id:
            raise HTTPException(400, "ID de ubicación requerido")
            
        location = self.db.query(Location).filter(Location.id == location_id).first()
        if not location:
            raise HTTPException(404, f"Ubicación {location_id} no encontrada")
        
        can_manage = await self._can_admin_manage_location(admin.id, location_id)
        if not can_manage:
            raise HTTPException(
                status_code=status.HTTP_403_FORBIDDEN,
                detail=f"No tienes permisos para {action} en '{location.name}' ({location.type})"
            )
        
        return location
    
    async def _filter_managed_locations(
        self, 
        admin: User, 
        requested_location_ids: Optional[List[int]] = None
    ) -> List[int]:
        """Filtrar solo ubicaciones gestionadas"""
        managed_locations = self.repository.get_managed_locations(admin.id)
        managed_ids = [loc.id for loc in managed_locations]
        
        if requested_location_ids:
            invalid_ids = set(requested_location_ids) - set(managed_ids)
            if invalid_ids:
                invalid_names = []
                for inv_id in invalid_ids:
                    loc = self.db.query(Location).filter(Location.id == inv_id).first()
                    invalid_names.append(loc.name if loc else f"ID-{inv_id}")
                
                raise HTTPException(
                    status_code=status.HTTP_403_FORBIDDEN,
                    detail=f"Sin permisos para ubicaciones: {', '.join(invalid_names)}"
                )
            return requested_location_ids
        
        return managed_ids
    
    async def _validate_user_access(
        self, 
        admin: User, 
        user_id: int, 
        action: str = "gestionar"
    ) -> User:
        """Validar acceso a usuario específico"""
        user = self.db.query(User).filter(User.id == user_id).first()
        if not user:
            raise HTTPException(404, f"Usuario {user_id} no encontrado")
        
        if user.location_id:
            await self._validate_location_access(admin, user.location_id, f"{action} usuario")
        elif admin.role != "boss":
            raise HTTPException(403, "Solo BOSS puede gestionar usuarios sin ubicación")
        
        return user
    
    async def _get_managed_user_ids(self, admin: User) -> List[int]:
        """Obtener IDs de usuarios gestionados"""
        managed_users = self.repository.get_users_by_admin(admin.id)
        return [user.id for user in managed_users]
    
    # ==================== AD005 & AD006: ASIGNAR USUARIOS ====================

    async def _can_admin_manage_location(self, admin_id: int, location_id: int) -> bool:
        """Verificar si un administrador puede gestionar una ubicación específica"""
        
        # BOSS puede gestionar cualquier ubicación
        admin = self.db.query(User).filter(User.id == admin_id).first()
        if admin and admin.role == "boss":
            return True
        
        # Para administradores, verificar asignación específica
        assignment = self.db.query(AdminLocationAssignment)\
            .filter(
                AdminLocationAssignment.admin_id == admin_id,
                AdminLocationAssignment.location_id == location_id,
                AdminLocationAssignment.is_active == True
            ).first()
        
        return assignment is not None

    async def assign_admin_to_locations(
        self, 
        assignment_data: AdminLocationAssignmentCreate,
        boss: User
    ) -> AdminLocationAssignmentResponse:
        """
        Asignar administrador a una ubicación específica
        Solo el BOSS puede hacer esto
        """
        
        # Validar que el usuario a asignar es administrador
        admin_user = self.db.query(User).filter(User.id == assignment_data.admin_id).first()
        if not admin_user:
            raise HTTPException(
                status_code=status.HTTP_404_NOT_FOUND,
                detail="Administrador no encontrado"
            )
        
        if admin_user.role != "administrador":
            raise HTTPException(
                status_code=status.HTTP_400_BAD_REQUEST,
                detail="El usuario debe tener rol de administrador"
            )
        
        # Validar que la ubicación existe
        location = self.db.query(Location).filter(Location.id == assignment_data.location_id).first()
        if not location:
            raise HTTPException(
                status_code=status.HTTP_404_NOT_FOUND,
                detail="Ubicación no encontrada"
            )
        
        # Crear asignación
        assignment_dict = assignment_data.dict()
        assignment_dict["assigned_by_user_id"] = boss.id
        
        db_assignment = self.repository.create_admin_assignment(assignment_dict)
        
        return AdminLocationAssignmentResponse(
            id=db_assignment.id,
            admin_id=db_assignment.admin_id,
            admin_name=admin_user.full_name,
            location_id=db_assignment.location_id,
            location_name=location.name,
            location_type=location.type,
            is_active=db_assignment.is_active,
            assigned_at=db_assignment.assigned_at,
            assigned_by_name=boss.full_name,
            notes=db_assignment.notes
        )
    
    async def get_cost_configurations(
        self,
        admin: User,
        location_id: Optional[int] = None,
        cost_type: Optional[str] = None
    ) -> List[CostResponse]:
        """
        Obtener configuraciones de costos con validación de permisos
        """
        
        if location_id:
            # ✅ Validar acceso a ubicación específica
            location = await self._validate_location_access(
                admin, 
                location_id, 
                "ver configuraciones de costos"
            )
            
            costs_data = self.repository.get_cost_configurations(location_id)
            
            # Filtrar por tipo de costo si se especifica
            if cost_type:
                costs_data = [c for c in costs_data if c["cost_type"] == cost_type]
            
            return [CostResponse(**cost_data) for cost_data in costs_data]
        
        else:
            # ✅ Obtener de todas las ubicaciones gestionadas
            managed_location_ids = await self._filter_managed_locations(admin)
            
            all_costs = []
            for loc_id in managed_location_ids:
                location_costs = self.repository.get_cost_configurations(loc_id)
                
                # Filtrar por tipo si se especifica
                if cost_type:
                    location_costs = [c for c in location_costs if c["cost_type"] == cost_type]
                
                all_costs.extend(location_costs)
            
            return [CostResponse(**cost_data) for cost_data in all_costs]
    
    async def assign_admin_to_multiple_locations(
        self,
        bulk_assignment: AdminLocationAssignmentBulk,
        boss: User
    ) -> List[AdminLocationAssignmentResponse]:
        """
        Asignar administrador a múltiples ubicaciones
        """
        
        results = []
        
        for location_id in bulk_assignment.location_ids:
            assignment_data = AdminLocationAssignmentCreate(
                admin_id=bulk_assignment.admin_id,
                location_id=location_id,
                notes=bulk_assignment.notes
            )
            
            try:
                result = await self.assign_admin_to_locations(assignment_data, boss)
                results.append(result)
            except HTTPException as e:
                # Continuar con las otras ubicaciones si una falla
                continue
        
        return results
    
    async def get_admin_assignments(self, admin: User) -> List[AdminLocationAssignmentResponse]:
        """
        Obtener asignaciones de ubicaciones del administrador actual
        """
        
        assignments = self.repository.get_admin_assignments(admin.id)
        
        return [
            AdminLocationAssignmentResponse(
                id=assignment.id,
                admin_id=assignment.admin_id,
                admin_name=admin.full_name,
                location_id=assignment.location_id,
                location_name=assignment.location.name,
                location_type=assignment.location.type,
                is_active=assignment.is_active,
                assigned_at=assignment.assigned_at,
                assigned_by_name=assignment.assigned_by.full_name if assignment.assigned_by else None,
                notes=assignment.notes
            ) for assignment in assignments
        ]

    async def update_user(
        self,
        user_id: int,
        update_data: UserUpdate,
        admin: User
    ) -> UserResponse:
        """
        Actualizar usuario con validaciones de permisos
        
        **Validaciones:**
        - Admin solo puede actualizar usuarios en ubicaciones bajo su control
        - Si se cambia la ubicación, la nueva ubicación debe estar bajo su control
        - Validar compatibilidad rol-ubicación si se cambia ubicación
        """
        
        # 1. Buscar el usuario que se quiere actualizar
        user = self.db.query(User).filter(User.id == user_id).first()
        if not user:
            raise HTTPException(
                status_code=status.HTTP_404_NOT_FOUND,
                detail="Usuario no encontrado"
            )
        
        # ====== VALIDACIÓN: ADMIN PUEDE GESTIONAR USUARIO ACTUAL ======
        if user.location_id:
            can_manage_current = await self._can_admin_manage_location(admin.id, user.location_id)
            if not can_manage_current:
                raise HTTPException(
                    status_code=status.HTTP_403_FORBIDDEN,
                    detail=f"No tienes permisos para gestionar usuarios en la ubicación actual del usuario"
                )
        
        # ====== VALIDACIÓN: NUEVA UBICACIÓN BAJO CONTROL (si se especifica) ======
        update_dict = update_data.dict(exclude_unset=True)
        if "location_id" in update_dict and update_dict["location_id"] is not None:
            new_location_id = update_dict["location_id"]
            
            can_manage_new = await self._can_admin_manage_location(admin.id, new_location_id)
            if not can_manage_new:
                raise HTTPException(
                    status_code=status.HTTP_403_FORBIDDEN,
                    detail=f"No tienes permisos para asignar usuarios a la ubicación {new_location_id}"
                )
            
            # Validar compatibilidad rol-ubicación
            new_location = self.db.query(Location).filter(Location.id == new_location_id).first()
            if not new_location:
                raise HTTPException(
                    status_code=status.HTTP_404_NOT_FOUND,
                    detail="Nueva ubicación no encontrada"
                )
            
            # Validar compatibilidad con el rol del usuario
            if user.role == "vendedor" and new_location.type != "local":
                raise HTTPException(
                    status_code=status.HTTP_400_BAD_REQUEST,
                    detail="Vendedores solo pueden asignarse a locales"
                )
            elif user.role == "bodeguero" and new_location.type != "bodega":
                raise HTTPException(
                    status_code=status.HTTP_400_BAD_REQUEST,
                    detail="Bodegueros solo pueden asignarse a bodegas"
                )
        
        # ====== REALIZAR ACTUALIZACIÓN ======
        try:
            # Actualizar campos del usuario
            for key, value in update_dict.items():
                if hasattr(user, key) and value is not None:
                    setattr(user, key, value)
            
            # Si se cambió la ubicación, actualizar también user_location_assignments
            if "location_id" in update_dict and update_dict["location_id"] is not None:
                from app.shared.database.models import UserLocationAssignment
                
                # Desactivar asignación anterior
                self.db.query(UserLocationAssignment)\
                    .filter(
                        UserLocationAssignment.user_id == user_id,
                        UserLocationAssignment.is_active == True
                    ).update({"is_active": False})
                
                # Crear nueva asignación
                new_assignment = UserLocationAssignment(
                    user_id=user_id,
                    location_id=update_dict["location_id"],
                    role_at_location=user.role,
                    is_active=True
                )
                self.db.add(new_assignment)
            
            self.db.commit()
            self.db.refresh(user)
            
            return UserResponse(
                id=user.id,
                email=user.email,
                first_name=user.first_name,
                last_name=user.last_name,
                full_name=user.full_name,
                role=user.role,
                location_id=user.location_id,
                location_name=user.location.name if user.location else None,
                is_active=user.is_active,
                created_at=user.created_at
            )
            
        except Exception as e:
            self.db.rollback()
            raise HTTPException(
                status_code=status.HTTP_500_INTERNAL_SERVER_ERROR,
                detail=f"Error actualizando usuario: {str(e)}"
            )
    
    async def remove_admin_assignment(
        self,
        admin_id: int,
        location_id: int,
        boss: User
    ) -> Dict[str, Any]:
        """
        Remover asignación de administrador a ubicación
        """
        
        success = self.repository.remove_admin_assignment(admin_id, location_id)
        
        if not success:
            raise HTTPException(
                status_code=status.HTTP_404_NOT_FOUND,
                detail="Asignación no encontrada"
            )
        
        return {
            "success": True,
            "message": "Asignación removida correctamente",
            "removed_by": boss.full_name,
            "removed_at": datetime.now()
        }
    
    async def get_all_admin_assignments(self, boss: User) -> List[AdminLocationAssignmentResponse]:
        """
        Ver todas las asignaciones de administradores (solo para BOSS)
        """
        
        assignments = self.db.query(AdminLocationAssignment)\
            .filter(AdminLocationAssignment.is_active == True)\
            .join(User, AdminLocationAssignment.admin_id == User.id)\
            .join(Location, AdminLocationAssignment.location_id == Location.id)\
            .all()
        
        return [
            AdminLocationAssignmentResponse(
                id=assignment.id,
                admin_id=assignment.admin_id,
                admin_name=assignment.admin.full_name,
                location_id=assignment.location_id,
                location_name=assignment.location.name,
                location_type=assignment.location.type,
                is_active=assignment.is_active,
                assigned_at=assignment.assigned_at,
                assigned_by_name=assignment.assigned_by.full_name if assignment.assigned_by else None,
                notes=assignment.notes
            ) for assignment in assignments
        ]
    
    async def assign_user_to_location(
        self, 
        assignment: UserAssignment, 
        admin: User
    ) -> Dict[str, Any]:
        """
        AD005: Asignar vendedores a locales específicos
        AD006: Asignar bodegueros a bodegas específicas
        
        **VALIDACIONES DE PERMISOS AGREGADAS:**
        - Solo puede asignar usuarios que estén en ubicaciones bajo su control
        - Solo puede asignar a ubicaciones que él gestiona
        - Validar compatibilidad rol-ubicación
        - BOSS puede asignar cualquier usuario a cualquier ubicación
        """
        
        # 1. Buscar el usuario que se quiere asignar
        user = self.db.query(User).filter(User.id == assignment.user_id).first()
        if not user:
            raise HTTPException(
                status_code=status.HTTP_404_NOT_FOUND,
                detail="Usuario no encontrado"
            )
        
        # ====== VALIDACIÓN: ADMIN PUEDE GESTIONAR USUARIO ACTUAL ======
        if user.location_id:
            can_manage_current_user = await self._can_admin_manage_location(admin.id, user.location_id)
            if not can_manage_current_user:
                raise HTTPException(
                    status_code=status.HTTP_403_FORBIDDEN,
                    detail=f"No tienes permisos para gestionar el usuario {user.full_name}. "
                        f"El usuario está en una ubicación que no controlas."
                )
        else:
            # Si el usuario no tiene ubicación, solo BOSS puede asignarlo
            if admin.role != "boss":
                raise HTTPException(
                    status_code=status.HTTP_403_FORBIDDEN,
                    detail="Solo el BOSS puede asignar usuarios sin ubicación asignada"
                )
        
        # 2. Buscar la ubicación destino
        location = self.db.query(Location).filter(Location.id == assignment.location_id).first()
        if not location:
            raise HTTPException(
                status_code=status.HTTP_404_NOT_FOUND,
                detail="Ubicación destino no encontrada"
            )
        
        # ====== VALIDACIÓN: ADMIN PUEDE GESTIONAR UBICACIÓN DESTINO ======
        can_manage_destination = await self._can_admin_manage_location(admin.id, assignment.location_id)
        if not can_manage_destination:
            raise HTTPException(
                status_code=status.HTTP_403_FORBIDDEN,
                detail=f"No tienes permisos para asignar usuarios a {location.name}. "
                    f"Esta ubicación no está bajo tu control."
            )
        
        # ====== VALIDACIÓN: COMPATIBILIDAD ROL-UBICACIÓN ======
        if user.role == "vendedor" and location.type != "local":
            raise HTTPException(
                status_code=status.HTTP_400_BAD_REQUEST,
                detail=f"No se puede asignar vendedor {user.full_name} a {location.name} "
                    f"porque es de tipo '{location.type}'. Vendedores solo pueden ir a locales."
            )
        elif user.role == "bodeguero" and location.type != "bodega":
            raise HTTPException(
                status_code=status.HTTP_400_BAD_REQUEST,
                detail=f"No se puede asignar bodeguero {user.full_name} a {location.name} "
                    f"porque es de tipo '{location.type}'. Bodegueros solo pueden ir a bodegas."
            )
        
        # ====== REALIZAR ASIGNACIÓN ======
        try:
            # Actualizar ubicación principal del usuario
            old_location_name = user.location.name if user.location else "Sin ubicación"
            user.location_id = assignment.location_id
            
            # Desactivar asignaciones anteriores en user_location_assignments
            from app.shared.database.models import UserLocationAssignment
            
            self.db.query(UserLocationAssignment)\
                .filter(
                    UserLocationAssignment.user_id == assignment.user_id,
                    UserLocationAssignment.is_active == True
                ).update({"is_active": False})
            
            # Crear nueva asignación en user_location_assignments
            new_assignment = UserLocationAssignment(
                user_id=assignment.user_id,
                location_id=assignment.location_id,
                role_at_location=assignment.role_in_location or user.role,
                is_active=True
            )
            self.db.add(new_assignment)
            
            self.db.commit()
            self.db.refresh(user)
            
            return {
                "success": True,
                "message": f"Usuario {user.full_name} asignado correctamente",
                "user_name": user.full_name,
                "user_role": user.role,
                "previous_location": old_location_name,
                "new_location": location.name,
                "new_location_type": location.type,
                "assigned_by": admin.full_name,
                "assignment_date": datetime.now().isoformat()
            }
            
        except Exception as e:
            self.db.rollback()
            raise HTTPException(
                status_code=status.HTTP_500_INTERNAL_SERVER_ERROR,
                detail=f"Error realizando asignación: {str(e)}"
            )
    
    # ==================== AD001 & AD002: GESTIÓN DE UBICACIONES ====================
    
    async def get_managed_locations(self, admin: User) -> List[LocationResponse]:
        """
        AD001: Gestionar múltiples locales de venta asignados
        AD002: Supervisar múltiples bodegas bajo su responsabilidad
        """
        
        locations = self.repository.get_managed_locations(admin.id)
        
        location_responses = []
        for location in locations:
            try:
                # 1. Contar usuarios asignados a esta ubicación
                users_count = self.db.query(User)\
                    .filter(User.location_id == location.id, User.is_active == True).count()
                
                # 2. Contar productos usando location_name (según tu modelo)
                products_count = self.db.query(Product)\
                    .filter(Product.location_name == location.name, Product.is_active == 1).count()
                
                # 3. Calcular valor del inventario 
                # Sumar (unit_price * total_quantity) para valor real del inventario
                inventory_value_query = self.db.query(
                    func.sum(Product.unit_price * Product.total_quantity)
                ).filter(
                    Product.location_name == location.name, 
                    Product.is_active == 1
                ).scalar()
                
                inventory_value = inventory_value_query or Decimal('0')
                
            except Exception as e:
                # Si hay error calculando estadísticas, usar valores por defecto
                print(f"Warning: Error calculando stats para ubicación {location.name}: {e}")
                users_count = 0
                products_count = 0
                inventory_value = Decimal('0')
            
            location_responses.append(LocationResponse(
                id=location.id,
                name=location.name,
                type=location.type,
                address=location.address,
                phone=location.phone,
                is_active=location.is_active,
                created_at=location.created_at,
                assigned_users_count=users_count,
                total_products=products_count,
                total_inventory_value=inventory_value
            ))
        
        return location_responses
    
    # ==================== AD007 & AD008: CONFIGURAR COSTOS ====================
    
    async def configure_cost(
        self, 
        cost_config: CostConfiguration, 
        admin: User
    ) -> CostResponse:
        """AD007 & AD008: Configurar costos con validación"""
        
        # ✅ Validar acceso a la ubicación
        location = await self._validate_location_access(
            admin, 
            cost_config.location_id, 
            "configurar costos"
        )
        
        # Continuar con lógica de negocio
        cost_data = cost_config.dict()
        result = self.repository.create_cost_configuration(cost_data, admin.id)
        
        return CostResponse(
            id=result["id"],
            location_id=cost_config.location_id,
            location_name=location.name,
            cost_type=cost_config.cost_type.value,
            amount=cost_config.amount,
            frequency=cost_config.frequency,
            description=cost_config.description,
            is_active=cost_config.is_active,
            effective_date=cost_config.effective_date,
            created_by_user_id=admin.id,
            created_by_name=admin.full_name,
            created_at=datetime.now()
        )
    
    # ==================== AD009: VENTAS AL POR MAYOR ====================
    
    async def process_wholesale_sale(
        self,
        sale_data: WholesaleSaleCreate,
        admin: User
    ) -> WholesaleSaleResponse:
        """AD009: Procesar ventas al por mayor con validación"""
        
        # ✅ Validar acceso a la ubicación de venta
        location = await self._validate_location_access(
            admin, 
            sale_data.location_id, 
            "procesar ventas"
        )
        
        # Validar que es local si es necesario
        if location.type != "local":
            raise HTTPException(400, "Ventas al por mayor solo en locales de venta")
        
        # Continuar con lógica de venta
        try:
            # Crear venta mayorista
            sale_dict = sale_data.dict()
            sale_dict["processed_by_user_id"] = admin.id
            
            db_sale = self.repository.create_wholesale_sale(sale_dict)
            
            return WholesaleSaleResponse(
                id=db_sale.id,
                customer_name=sale_data.customer_name,
                customer_document=sale_data.customer_document,
                customer_phone=sale_data.customer_phone,
                location_id=location.id,
                location_name=location.name,
                total_amount=db_sale.total_amount,
                discount_amount=db_sale.discount_amount,
                final_amount=db_sale.final_amount,
                payment_method=sale_data.payment_method,
                sale_date=db_sale.created_at,
                processed_by_user_id=admin.id,
                processed_by_name=admin.full_name,
                items_count=len(sale_data.items),
                notes=sale_data.notes
            )
            
        except Exception as e:
            self.db.rollback()
            raise HTTPException(500, f"Error procesando venta mayorista: {str(e)}")
    
    # ==================== AD010: REPORTES DE VENTAS ====================
    
    async def generate_sales_report(
        self,
        filters: ReportFilter,
        admin: User
    ) -> List[SalesReport]:
        """AD010: Generar reportes con validación de ubicaciones"""
        
        # ✅ Filtrar solo ubicaciones que puede gestionar
        managed_location_ids = await self._filter_managed_locations(
            admin, 
            filters.location_ids
        )
        
        # ✅ Validar usuarios si se especifican
        if filters.user_ids:
            managed_user_ids = await self._get_managed_user_ids(admin)
            invalid_users = set(filters.user_ids) - set(managed_user_ids)
            if invalid_users:
                raise HTTPException(403, f"Sin permisos para usuarios: {list(invalid_users)}")
        
        # Actualizar filtros con datos validados
        filters.location_ids = managed_location_ids
        
        # Generar reportes
        reports = self.repository.generate_sales_reports(filters)
        return reports
    
    # ==================== AD011: ALERTAS DE INVENTARIO ====================
    
    async def configure_inventory_alert(
        self,
        alert_config: InventoryAlert,
        admin: User
    ) -> InventoryAlertResponse:
        """AD011: Configurar alertas con validación"""
        
        # ✅ Validar acceso a la ubicación
        location = await self._validate_location_access(
            admin,
            alert_config.location_id,
            "configurar alertas de inventario"
        )
        
        # Crear alerta
        alert_data = alert_config.dict()
        alert_data["created_by_user_id"] = admin.id
        
        db_alert = self.repository.create_inventory_alert(alert_data)
        
        return InventoryAlertResponse(
            id=db_alert.id,
            location_id=location.id,
            location_name=location.name,
            alert_type=alert_config.alert_type.value,
            threshold_quantity=alert_config.threshold_quantity,
            product_reference=alert_config.product_reference,
            is_active=alert_config.is_active,
            created_by_name=admin.full_name,
            created_at=db_alert.created_at
        )
    
    # ==================== AD012: APROBAR DESCUENTOS ====================
    
    async def approve_discount_request(
        self,
        approval: DiscountApproval,
        admin: User
    ) -> DiscountRequestResponse:
        """AD012: Aprobar descuentos con validación de usuario"""
        
        # Buscar solicitud de descuento
        discount_request = self.db.query(DiscountRequest).filter(
            DiscountRequest.id == approval.request_id
        ).first()
        
        if not discount_request:
            raise HTTPException(404, "Solicitud de descuento no encontrada")
        
        # ✅ Validar que puede gestionar al vendedor solicitante
        seller = await self._validate_user_access(
            admin, 
            discount_request.seller_id, 
            "aprobar descuentos de"
        )
        
        # Actualizar solicitud
        discount_request.status = approval.status
        discount_request.administrator_id = admin.id
        discount_request.reviewed_at = datetime.now()
        discount_request.admin_comments = approval.admin_notes
        
        self.db.commit()
        self.db.refresh(discount_request)
        
        return DiscountRequestResponse(
            id=discount_request.id,
            sale_id=discount_request.sale_id,
            requester_user_id=discount_request.seller_id,
            requester_name=seller.full_name,
            location_id=seller.location_id,
            location_name=seller.location.name if seller.location else None,
            original_amount=discount_request.amount,
            discount_amount=approval.discount_amount if hasattr(approval, 'discount_amount') else discount_request.amount,
            discount_percentage=approval.discount_percentage if hasattr(approval, 'discount_percentage') else None,
            reason=discount_request.reason,
            status=discount_request.status,
            requested_at=discount_request.requested_at,
            approved_by_user_id=admin.id,
            approved_by_name=admin.full_name,
            approved_at=discount_request.reviewed_at,
            admin_notes=discount_request.admin_comments
        )
    
    async def get_pending_discount_requests(self, admin: User) -> List[DiscountRequestResponse]:
        """
        Obtener solicitudes de descuento pendientes de aprobación con validación
        """
        
        # ✅ Obtener solicitudes de usuarios que el admin puede gestionar
        managed_user_ids = await self._get_managed_user_ids(admin)
        
        if not managed_user_ids:
            return []
        
        # Filtrar solicitudes solo de usuarios gestionados
        requests = self.db.query(DiscountRequest)\
            .filter(
                DiscountRequest.seller_id.in_(managed_user_ids),
                DiscountRequest.status == "pending"
            )\
            .order_by(DiscountRequest.requested_at)\
            .all()
        
        discount_responses = []
        for req in requests:
            # Obtener información del vendedor
            seller = self.db.query(User).filter(User.id == req.seller_id).first()
            
            discount_responses.append(DiscountRequestResponse(
                id=req.id,
                requester_user_id=req.seller_id,
                requester_name=seller.full_name if seller else "Usuario desconocido",
                location_id=seller.location_id if seller else None,
                location_name=seller.location.name if seller and seller.location else None,
                original_amount=req.amount,  
                discount_amount=req.amount,   # Mismo valor que el monto solicitado
                discount_percentage=None,     # No calculado en este modelo
                reason=req.reason,
                status=req.status,
                requested_at=req.requested_at,
                approved_by_user_id=None,     # Aún no aprobado
                approved_by_name=None,        # Aún no aprobado  
                approved_at=None,             # Aún no aprobado
                admin_notes=None              # Aún no hay notas
            ))
        
        return discount_responses
    
    # ==================== AD013: SUPERVISAR TRASLADOS ====================
    
    async def get_transfers_overview(self, admin: User) -> Dict[str, Any]:
        """AD013: Supervisar traslados con validación"""
        
        # ✅ Obtener solo ubicaciones gestionadas
        managed_location_ids = await self._filter_managed_locations(admin)
        
        if not managed_location_ids:
            return {
                "managed_locations": [],
                "total_transfers": 0,
                "transfers_by_status": {},
                "pending_transfers": [],
                "recent_transfers": []
            }
        
        # Obtener overview de transferencias
        return self.repository.get_transfers_overview(managed_location_ids)
    
    # ==================== AD014: SUPERVISAR PERFORMANCE ====================
    
    async def get_users_performance(
        self, 
        admin: User, 
        start_date: date, 
        end_date: date,
        user_ids: Optional[List[int]] = None
    ) -> List[Dict[str, Any]]:
        """AD014: Performance con validación de usuarios"""
        
        # ✅ Obtener solo usuarios gestionados
        if user_ids:
            # Validar que puede gestionar todos los usuarios solicitados
            for user_id in user_ids:
                await self._validate_user_access(admin, user_id, "ver performance de")
        else:
            # Si no especifica, usar todos los gestionados
            user_ids = await self._get_managed_user_ids(admin)
        
        if not user_ids:
            return []
        
        # Obtener performance de usuarios
        return self.repository.get_users_performance(user_ids, start_date, end_date)
    
    # ==================== AD015: ASIGNACIÓN DE MODELOS ====================
    
    async def assign_product_model_to_warehouses(
        self, 
        assignment: ProductModelAssignment, 
        admin: User
    ) -> ProductModelAssignmentResponse:
        """
        AD015: Gestionar asignación de modelos a bodegas específicas
        """
        
        # Validar que el producto existe
        product = self.db.query(Product)\
            .filter(Product.reference_code == assignment.product_reference)\
            .first()
        
        if not product:
            raise HTTPException(
                status_code=status.HTTP_404_NOT_FOUND,
                detail="Producto no encontrado"
            )
        
        # Validar bodegas
        warehouses = self.db.query(Location)\
            .filter(
                Location.id.in_(assignment.assigned_warehouses),
                Location.type == "bodega",
                Location.is_active == True
            ).all()
        
        if len(warehouses) != len(assignment.assigned_warehouses):
            raise HTTPException(
                status_code=status.HTTP_400_BAD_REQUEST,
                detail="Una o más bodegas no son válidas"
            )
        
        # En producción, esto se almacenaría en una tabla específica
        # Por ahora, registramos en inventory_changes
        from app.shared.database.models import InventoryChange
        
        assignment_record = InventoryChange(
            product_id=product.id,
            change_type="model_assignment",
            quantity_before=0,
            quantity_after=len(assignment.assigned_warehouses),
            user_id=admin.id,
            notes=f"ASIGNACIÓN MODELO: {assignment.product_reference} - Bodegas: {','.join([w.name for w in warehouses])} - Reglas: {assignment.distribution_rules}"
        )
        
        self.db.add(assignment_record)
        self.db.commit()
        self.db.refresh(assignment_record)
        
        # Buscar bodega prioritaria
        priority_warehouse = None
        if assignment.priority_warehouse_id:
            priority_warehouse = next(
                (w for w in warehouses if w.id == assignment.priority_warehouse_id), 
                None
            )
        
        return ProductModelAssignmentResponse(
            id=assignment_record.id,
            product_reference=assignment.product_reference,
            product_brand=product.brand,
            product_model=product.model,
            assigned_warehouses=[
                {
                    "warehouse_id": w.id,
                    "warehouse_name": w.name,
                    "address": w.address
                } for w in warehouses
            ],
            distribution_rules=assignment.distribution_rules,
            priority_warehouse_id=assignment.priority_warehouse_id,
            priority_warehouse_name=priority_warehouse.name if priority_warehouse else None,
            min_stock_per_warehouse=assignment.min_stock_per_warehouse,
            max_stock_per_warehouse=assignment.max_stock_per_warehouse,
            assigned_by_user_id=admin.id,
            assigned_by_name=admin.full_name,
            assigned_at=assignment_record.created_at
        )
    
    # ==================== DASHBOARD ADMINISTRATIVO ====================
    
    async def get_admin_dashboard(self, admin: User) -> AdminDashboard:
        """
        Dashboard completo del administrador con todas las métricas
        """
        managed_location_ids = await self._filter_managed_locations(admin)
        managed_user_ids = await self._get_managed_user_ids(admin)

        dashboard_data = self.repository.get_admin_dashboard_data(admin.id)
        
        managed_locations = [
            LocationStats(
                location_id=loc["location_id"],
                location_name=loc["location_name"],
                location_type=loc["location_type"],
                daily_sales=Decimal(str(loc.get("daily_sales", 0))),
                monthly_sales=Decimal(str(loc.get("monthly_sales", 0))),
                total_products=loc.get("total_products", 0),
                low_stock_alerts=loc.get("low_stock_alerts", 0),
                pending_transfers=loc.get("pending_transfers", 0),
                active_users=loc.get("active_users", 0)
            ) for loc in dashboard_data["managed_locations"]
        ]
        
        return AdminDashboard(
            admin_name=dashboard_data["admin_name"],
            managed_locations=managed_locations,
            daily_summary=dashboard_data["daily_summary"],
            pending_tasks=dashboard_data["pending_tasks"],
            performance_overview=dashboard_data["performance_overview"],
            alerts_summary=dashboard_data["alerts_summary"],
            recent_activities=dashboard_data["recent_activities"]
        )
    
    # ==================== MÉTODOS AUXILIARES ====================
    
    def _check_product_availability(
        self, 
        reference_code: str, 
        size: str, 
        quantity: int, 
        location_id: int
    ) -> Dict[str, Any]:
        """Verificar disponibilidad de producto"""
        
        product = self.db.query(Product)\
            .filter(
                Product.reference_code == reference_code,
                Product.location_id == location_id,
                Product.is_active == 1
            ).first()
        
        if not product:
            return {"available": False, "reason": "Producto no encontrado"}
        
        from app.shared.database.models import ProductSize
        product_size = self.db.query(ProductSize)\
            .filter(
                ProductSize.product_id == product.id,
                ProductSize.size == size
            ).first()
        
        if not product_size or product_size.quantity < quantity:
            return {
                "available": False, 
                "reason": "Stock insuficiente",
                "available_quantity": product_size.quantity if product_size else 0
            }
        
        return {
            "available": True,
            "available_quantity": product_size.quantity
        }
    
    async def process_video_inventory_entry(
        self, 
        video_entry: VideoProductEntry, 
        video_file: UploadFile, 
        admin: User
    ) -> VideoProcessingResponse:
        """
        AD016: Procesamiento REAL de video con microservicio de IA
        """
        # Validar bodega existe
        warehouse = self.db.query(Location).filter(
            Location.id == video_entry.warehouse_location_id,
            Location.location_type == "bodega"
        ).first()
        
        if not warehouse:
            raise HTTPException(status_code=404, detail="Bodega no encontrada")
        
        # Crear archivo único
        file_extension = video_file.filename.split('.')[-1]
        unique_filename = f"inventory_video_{uuid.uuid4().hex}.{file_extension}"
        video_path = f"uploads/inventory_videos/{unique_filename}"
        
        # Crear directorio si no existe
        os.makedirs("uploads/inventory_videos", exist_ok=True)
        
        # Guardar archivo localmente (temporal)
        with open(video_path, "wb") as buffer:
            content = await video_file.read()
            buffer.write(content)
        
        # Crear registro inicial en BD
        processing_record = InventoryChange(
            product_id=None,  # Se establecerá después del procesamiento
            change_type="video_ai_training",
            quantity_before=0,
            quantity_after=video_entry.estimated_quantity,
            user_id=admin.id,
            notes=f"VIDEO IA REGISTRO - Bodega: {warehouse.name} - Archivo: {unique_filename} - "
                  f"Status: PROCESSING"
        )
        
        self.db.add(processing_record)
        self.db.commit()
        self.db.refresh(processing_record)
        
        # 🆕 PROCESAMIENTO REAL CON MICROSERVICIO
        try:
            ai_result = await self._process_video_with_microservice(
                video_path, 
                video_entry, 
                processing_record.id,
                admin.id
            )
            
            # Actualizar registro con resultados
            processing_record.notes = f"VIDEO IA REGISTRO - COMPLETED - {ai_result.get('summary', 'Procesado exitosamente')}"
            self.db.commit()
            
            status = "completed"
            
        except Exception as e:
            # Actualizar registro con error
            processing_record.notes = f"VIDEO IA REGISTRO - ERROR - {str(e)}"
            self.db.commit()
            
            status = "failed"
            ai_result = {
                "error_message": str(e),
                "detected_brand": "Error",
                "detected_model": "Error"
            }
        
        return VideoProcessingResponse(
            id=processing_record.id,
            video_file_path=video_path,
            warehouse_location_id=warehouse.id,
            warehouse_name=warehouse.name,
            estimated_quantity=video_entry.estimated_quantity,
            processing_status=status,
            ai_extracted_info=ai_result,
            detected_products=[{
                "brand": ai_result.get("detected_brand", "Unknown"),
                "model": ai_result.get("detected_model", "Unknown"),
                "confidence": ai_result.get("confidence_scores", {}).get("overall", 0.0)
            }] if status == "completed" else [],
            confidence_score=ai_result.get("confidence_scores", {}).get("overall", 0.0),
            processed_by_user_id=admin.id,
            processed_by_name=admin.full_name,
            processing_started_at=processing_record.created_at,
            processing_completed_at=datetime.now(),
            error_message=ai_result.get("error_message"),
            notes=video_entry.notes
        )
    
    async def _process_video_with_microservice(
        self, 
        video_path: str, 
        video_entry: VideoProductEntry,
        job_db_id: int,
        admin_id: int
    ) -> Dict[str, Any]:
        """
        🆕 MÉTODO REAL: Procesar video con microservicio de IA
        """
        try:
            # Preparar metadata para el microservicio
            metadata = {
                "job_db_id": job_db_id,
                "warehouse_id": video_entry.warehouse_location_id,
                "admin_id": admin_id,
                "estimated_quantity": video_entry.estimated_quantity,
                "product_brand": video_entry.product_brand,
                "product_model": video_entry.product_model,
                "expected_sizes": video_entry.expected_sizes,
                "notes": video_entry.notes
            }
            
            # Abrir archivo de video para enviar
            with open(video_path, "rb") as video_file:
                files = {"video": video_file}
                data = {
                    "job_id": job_db_id,
                    "callback_url": f"{settings.BASE_URL}/api/v1/admin/video-callback",  # URL callback
                    "metadata": json.dumps(metadata)
                }
                
                # Headers con API Key si está configurada
                headers = {}
                if settings.VIDEO_PROCESSING_API_KEY:
                    headers["Authorization"] = f"Bearer {settings.VIDEO_PROCESSING_API_KEY}"
                
                # Llamada al microservicio
                async with httpx.AsyncClient(timeout=settings.VIDEO_PROCESSING_TIMEOUT) as client:
                    response = await client.post(
                        f"{settings.VIDEO_PROCESSING_SERVICE_URL}/api/v1/process-video",
                        files=files,
                        data=data,
                        headers=headers
                    )
                    
                    if response.status_code != 200:
                        raise HTTPException(
                            status_code=500,
                            detail=f"Error en microservicio: {response.status_code} - {response.text}"
                        )
                    
                    result = response.json()
                    
                    # El microservicio procesa en background, por ahora retornamos confirmación
                    return {
                        "processing_accepted": True,
                        "job_id": job_db_id,
                        "status": result.get("status", "processing"),
                        "estimated_time": result.get("estimated_time_minutes", "2-5"),
                        "detected_brand": video_entry.product_brand or "Processing...",
                        "detected_model": video_entry.product_model or "Processing...",
                        "confidence_scores": {"overall": 0.0}  # Se actualizará con callback
                    }
                    
        except httpx.TimeoutException:
            raise HTTPException(status_code=408, detail="Timeout procesando video")
        except httpx.RequestError as e:
            raise HTTPException(status_code=503, detail=f"Error conectando microservicio: {str(e)}")
        except Exception as e:
            raise HTTPException(status_code=500, detail=f"Error procesando video: {str(e)}")
            
    async def get_location_statistics(
        self,
        location_id: int,
        start_date: date,
        end_date: date,
        admin: User
    ) -> Dict[str, Any]:
        """
        Obtener estadísticas de ubicación con validación de permisos
        """
        
        # ✅ Validar que el admin puede gestionar esta ubicación
        location = await self._validate_location_access(
            admin, 
            location_id, 
            "ver estadísticas"
        )
        
        # Validar rango de fechas
        if start_date > end_date:
            raise HTTPException(
                status_code=status.HTTP_400_BAD_REQUEST,
                detail="Fecha inicio debe ser menor o igual a fecha fin"
            )
        
        # Obtener estadísticas
        stats = self.repository.get_location_stats(location_id, start_date, end_date)
        
        if not stats:
            raise HTTPException(
                status_code=status.HTTP_404_NOT_FOUND,
                detail=f"No se pudieron obtener estadísticas para {location.name}"
            )
        
        return stats
    
    async def get_video_processing_status(self, job_id: int, admin: User) -> Dict[str, Any]:
        """Consultar estado de procesamiento"""
        
        from app.shared.database.models import VideoProcessingJob
        job = self.db.query(VideoProcessingJob).filter(
            VideoProcessingJob.id == job_id,
            VideoProcessingJob.submitted_by_user_id == admin.id
        ).first()
        
        if not job:
            raise HTTPException(status_code=404, detail="Job no encontrado")
        
        # Si está en procesamiento, consultar microservicio
        if job.status == "processing":
            try:
                microservice_status = await self.video_client.get_processing_status(job_id)
                # Actualizar progreso si cambió
                if microservice_status.get("progress_percentage") != job.progress_percentage:
                    job.progress_percentage = microservice_status.get("progress_percentage", 0)
                    self.db.commit()
            except:
                pass  # Si no responde, usar datos locales
        
        return {
            "job_id": job.id,
            "job_uuid": job.job_id,
            "status": job.status,
            "progress_percentage": job.progress_percentage,
            "warehouse_name": job.warehouse_location.name,
            "estimated_quantity": job.estimated_quantity,
            "submitted_at": job.submitted_at,
            "processing_started_at": job.processing_started_at,
            "processing_completed_at": job.processing_completed_at,
            "error_message": job.error_message,
            "detected_products": json.loads(job.detected_products) if job.detected_products else None,
            "created_products": json.loads(job.created_products) if job.created_products else None
        }
    
    async def _simulate_ai_processing(self, video_path: str, video_entry: VideoProductEntry) -> Dict[str, Any]:
        """
        Simular procesamiento de IA (en producción sería real)
        """
        import random
        
        # Simular resultados de IA
        brands = ["Nike", "Adidas", "Puma", "Reebok", "New Balance"]
        colors = ["Negro", "Blanco", "Azul", "Rojo", "Gris"]
        sizes = ["38", "39", "40", "41", "42", "43", "44"]
        
        detected_brand = video_entry.product_brand or random.choice(brands)
        detected_model = video_entry.product_model or f"Modelo-{random.randint(1000, 9999)}"
        
        return {
            "detected_brand": detected_brand,
            "detected_model": detected_model,
            "detected_colors": random.sample(colors, random.randint(1, 3)),
            "detected_sizes": video_entry.expected_sizes or random.sample(sizes, random.randint(3, 6)),
            "confidence_scores": {
                "brand": random.uniform(0.8, 0.98),
                "model": random.uniform(0.75, 0.95),
                "colors": random.uniform(0.85, 0.97),
                "sizes": random.uniform(0.80, 0.93),
                "overall": random.uniform(0.82, 0.95)
            },
            "bounding_boxes": [
                {"x": 0.1, "y": 0.1, "width": 0.8, "height": 0.8, "label": "product"},
                {"x": 0.15, "y": 0.7, "width": 0.3, "height": 0.1, "label": "size_label"}
            ],
            "recommended_reference_code": f"{detected_brand[:3].upper()}-{detected_model[:4].upper()}-{random.randint(100, 999)}"
        }
    
    async def get_video_processing_history(
        self,
        limit: int,
        status: Optional[str],
        warehouse_id: Optional[int],
        date_from: Optional[datetime],
        date_to: Optional[datetime],
        admin_user: User
    ) -> List[VideoProcessingResponse]:
        """
        Obtener historial de videos procesados
        """
        # En producción, esto consultaría una tabla específica de videos
        # Por ahora, usamos inventory_changes con change_type="video_ai_training"
        
        from app.shared.database.models import InventoryChange, Location
        
        query = self.db.query(InventoryChange, Location)\
            .join(Location, InventoryChange.user_id == admin_user.id)\
            .filter(InventoryChange.change_type == "video_ai_training")
        
        if date_from:
            query = query.filter(InventoryChange.created_at >= date_from)
        
        if date_to:
            query = query.filter(InventoryChange.created_at <= date_to)
        
        records = query.limit(limit).all()
        
        # Simular respuestas
        results = []
        for record, location in records:
            results.append(VideoProcessingResponse(
                id=record.id,
                video_file_path=f"uploads/inventory_videos/video_{record.id}.mp4",
                warehouse_location_id=location.id,
                warehouse_name=location.name,
                estimated_quantity=record.quantity_after,
                processing_status="completed",
                ai_extracted_info={},
                detected_products=[],
                confidence_score=0.87,
                processed_by_user_id=record.user_id,
                processed_by_name=admin_user.full_name,
                processing_started_at=record.created_at,
                processing_completed_at=record.created_at,
                error_message=None,
                notes=record.notes
            ))
        
        return results
    
    async def get_video_processing_details(self, video_id: int, admin_user: User) -> VideoProcessingResponse:
        """
        Obtener detalles específicos de video procesado
        """
        from app.shared.database.models import InventoryChange
        
        record = self.db.query(InventoryChange)\
            .filter(
                InventoryChange.id == video_id,
                InventoryChange.change_type == "video_ai_training"
            ).first()
        
        if not record:
            raise HTTPException(status_code=404, detail="Video no encontrado")
        
        # Simular respuesta detallada
        return VideoProcessingResponse(
            id=record.id,
            video_file_path=f"uploads/inventory_videos/video_{record.id}.mp4",
            warehouse_location_id=1,  # Se obtendría de la relación
            warehouse_name="Bodega Central",
            estimated_quantity=record.quantity_after,
            processing_status="completed",
            ai_extracted_info={
                "detected_brand": "Nike",
                "detected_model": "Air Max 270",
                "detected_colors": ["Negro", "Blanco"],
                "detected_sizes": ["40", "41", "42", "43"],
                "confidence_scores": {"overall": 0.92}
            },
            detected_products=[{
                "brand": "Nike",
                "model": "Air Max 270", 
                "colors": ["Negro", "Blanco"],
                "sizes": ["40", "41", "42", "43"],
                "confidence": 0.92
            }],
            confidence_score=0.92,
            processed_by_user_id=record.user_id,
            processed_by_name=admin_user.full_name,
            processing_started_at=record.created_at,
            processing_completed_at=record.created_at,
            error_message=None,
            notes=record.notes
        )

    def require_location_access(location_param: str = "location_id", action: str = "gestionar"):
        """
        Decorador para validar automáticamente acceso a ubicaciones
        
        Args:
            location_param: Nombre del parámetro que contiene location_id
            action: Descripción de la acción para el mensaje de error
        """
        def decorator(func: Callable):
            @wraps(func)
            async def wrapper(self, *args, **kwargs):
                # Buscar el parámetro admin/current_user
                admin = None
                for arg in args:
                    if hasattr(arg, 'role') and hasattr(arg, 'id'):
                        admin = arg
                        break
                
                if not admin:
                    raise HTTPException(500, "Admin user not found in method parameters")
                
                # Buscar location_id en los argumentos
                location_id = None
                
                # Buscar en argumentos posicionales
                for arg in args:
                    if hasattr(arg, location_param):
                        location_id = getattr(arg, location_param)
                        break
                
                # Buscar en kwargs
                if location_id is None and location_param in kwargs:
                    location_id = kwargs[location_param]
                
                # Validar acceso si se encontró location_id
                if location_id:
                    await self._validate_location_access(admin, location_id, action)
                
                # Ejecutar función original
                return await func(self, *args, **kwargs)
            
            return wrapper
        return decorator

def require_location_access(location_param: str = "location_id", action: str = "gestionar"):
    """
    Decorador para validar automáticamente acceso a ubicaciones
    
    Args:
        location_param: Nombre del parámetro que contiene location_id
        action: Descripción de la acción para el mensaje de error
    """
    def decorator(func: Callable):
        @wraps(func)
        async def wrapper(self, *args, **kwargs):
            # Buscar el parámetro admin/current_user
            admin = None
            for arg in args:
                if hasattr(arg, 'role') and hasattr(arg, 'id'):
                    admin = arg
                    break
            
            if not admin:
                raise HTTPException(500, "Admin user not found in method parameters")
            
            # Buscar location_id en los argumentos
            location_id = None
            
            # Buscar en argumentos posicionales
            for arg in args:
                if hasattr(arg, location_param):
                    location_id = getattr(arg, location_param)
                    break
            
            # Buscar en kwargs
            if location_id is None and location_param in kwargs:
                location_id = kwargs[location_param]
            
            # Validar acceso si se encontró location_id
            if location_id:
                await self._validate_location_access(admin, location_id, action)
            
            # Ejecutar función original
            return await func(self, *args, **kwargs)
        
        return wrapper
    return decorator<|MERGE_RESOLUTION|>--- conflicted
+++ resolved
@@ -19,11 +19,9 @@
 from app.config.settings import settings
 from .repository import AdminRepository
 from .schemas import *
-<<<<<<< HEAD
-from app.shared.database.models import User, Location ,AdminLocationAssignment , Product ,InventoryChange
-=======
-from app.shared.database.models import User, Location ,AdminLocationAssignment , Product , DiscountRequest
->>>>>>> d1226dc9
+
+from app.shared.database.models import User, Location ,AdminLocationAssignment , Product ,InventoryChange ,DiscountRequest
+
 
 class AdminService:
     """
